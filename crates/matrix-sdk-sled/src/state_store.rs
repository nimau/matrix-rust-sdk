--- conflicted
+++ resolved
@@ -30,30 +30,14 @@
     store::{BoxStream, Result as StoreResult, StateChanges, StateStore, StoreError},
     RoomInfo,
 };
-<<<<<<< HEAD
-use matrix_sdk_common::{
-    async_trait,
-    ruma::{
-        events::{
-            presence::PresenceEvent,
-            receipt::Receipt,
-            room::{
-                member::{MembershipState, RoomMemberEventContent},
-                redaction::SyncRoomRedactionEvent,
-            },
-            AnyGlobalAccountDataEvent, AnyRoomAccountDataEvent, AnySyncMessageLikeEvent,
-            AnySyncRoomEvent, AnySyncStateEvent, GlobalAccountDataEventType,
-            RoomAccountDataEventType, StateEventType,
-=======
 use matrix_sdk_store_encryption::{Error as KeyEncryptionError, StoreCipher};
 use ruma::{
     events::{
         presence::PresenceEvent,
         receipt::Receipt,
         room::{
-            member::{MembershipState, OriginalSyncRoomMemberEvent, RoomMemberEventContent},
+            member::{MembershipState, RoomMemberEventContent},
             redaction::SyncRoomRedactionEvent,
->>>>>>> f8b9ec96
         },
         AnyGlobalAccountDataEvent, AnyRoomAccountDataEvent, AnySyncMessageLikeEvent,
         AnySyncRoomEvent, AnySyncStateEvent, GlobalAccountDataEventType, RoomAccountDataEventType,
